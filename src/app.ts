import express from 'express';
import dotenv from 'dotenv';
import session from 'express-session';
import passport from './config/passport';
import loanRoutes from './routes/loanRoutes';
import auditRoutes from './routes/auditRoutes';
import authRoutes from './routes/authRoutes';
import analyticsRoutes from './routes/analyticsRoutes';
import blockchainService from './services/blockchainService';
<<<<<<< HEAD
import { isAuthenticated, isLender } from './middleware/auth';
=======
import { isAuthenticated } from './middleware/auth';
import db from './config/db';
>>>>>>> cc63ffda

dotenv.config();
const app = express();

// Middlewares
app.use(express.json());

// Session configuration
app.use(session({
  secret: process.env.SESSION_SECRET || 'your-secret-key',
  resave: false,
  saveUninitialized: false,
  cookie: {
    secure: process.env.NODE_ENV === 'production',
    maxAge: 24 * 60 * 60 * 1000 // 24 hours
  }
}));

// Initialize Passport and restore authentication state from session
app.use(passport.initialize());
app.use(passport.session());

// Database Connection Check
db.connect()
  .then(() => console.log('✅ Connected to PostgreSQL'))
  .catch((err: any) => console.error('❌ Database connection error:', err));


// Health check route
app.get('/health', async (req, res) => {
  const isConnected = await blockchainService.testConnection();
  res.json({ 
    status: 'ok', 
    blockchain: isConnected ? 'connected' : 'disconnected' 
  });
});

// Routes
app.use('/api/auth', authRoutes);
app.use('/api/loans', isAuthenticated, loanRoutes); // Protect loan routes
<<<<<<< HEAD
app.use('/api/audit', isLender, auditRoutes); // Protect audit routes
=======
app.use('/api/analytics', isAuthenticated, analyticsRoutes); // Protect analytics routes
>>>>>>> cc63ffda

// Error handling middleware
app.use((err: any, req: express.Request, res: express.Response, next: express.NextFunction) => {
  console.error(err.stack);
  res.status(500).json({ error: 'Something went wrong!' });
});

export default app;<|MERGE_RESOLUTION|>--- conflicted
+++ resolved
@@ -7,12 +7,8 @@
 import authRoutes from './routes/authRoutes';
 import analyticsRoutes from './routes/analyticsRoutes';
 import blockchainService from './services/blockchainService';
-<<<<<<< HEAD
 import { isAuthenticated, isLender } from './middleware/auth';
-=======
-import { isAuthenticated } from './middleware/auth';
 import db from './config/db';
->>>>>>> cc63ffda
 
 dotenv.config();
 const app = express();
@@ -53,11 +49,8 @@
 // Routes
 app.use('/api/auth', authRoutes);
 app.use('/api/loans', isAuthenticated, loanRoutes); // Protect loan routes
-<<<<<<< HEAD
 app.use('/api/audit', isLender, auditRoutes); // Protect audit routes
-=======
 app.use('/api/analytics', isAuthenticated, analyticsRoutes); // Protect analytics routes
->>>>>>> cc63ffda
 
 // Error handling middleware
 app.use((err: any, req: express.Request, res: express.Response, next: express.NextFunction) => {
